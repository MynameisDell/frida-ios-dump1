--- conflicted
+++ resolved
@@ -250,10 +250,6 @@
         pid = device.spawn([bundle_identifier])
         session = device.attach(pid)
         device.resume(pid)
-<<<<<<< HEAD
-=======
-        time.sleep(3)
->>>>>>> 02741125
     except Exception as e:
         print e
 
@@ -299,16 +295,11 @@
             if output_ipa is None:
                 output_ipa = display_name
             output_ipa = re.sub('\.ipa$', '', output_ipa)
-<<<<<<< HEAD
-            start_dump(session, output_ipa)
+            if pid > 0:
+                start_dump(device, pid, output_ipa)
         except paramiko.ssh_exception.NoValidConnectionsError as e:
             print e
             exit_code = 1
-=======
-            if pid > 0:
-                start_dump(device, pid, output_ipa)
-
->>>>>>> 02741125
         except paramiko.AuthenticationException as e:
             print e
             exit_code = 1
